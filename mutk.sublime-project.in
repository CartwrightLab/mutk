{
	"folders":
	[
		{
			"path": "@source_dir@",
			"folder_exclude_patterns": ["build"]
		}
	],
	"settings": {
    	"tab_size": 4,
    	"translate_tabs_to_spaces": true,
        "compile_commands": "${project_path}",
        "ecc_flags_sources": [
            {"file": "compile_commands.json", "search_in": "${project_path}"},
            {"file": "CMakeLists.txt"}
        ],
        "ecc_header_to_source_mapping": [
            "./{stamp}.cpp",
<<<<<<< HEAD
            "@CMAKE_SOURCE_DIR@/src/lib/{stamp}.cpp",
            "@CMAKE_SOURCE_DIR@/src/{stamp}.cpp",
            "@CMAKE_SOURCE_DIR@/src/lib/",
            "@CMAKE_SOURCE_DIR@/src/"
=======
            "@source_dir@/src/lib/{stamp}.cpp",
            "@source_dir@/src/{stamp}.cpp",
            "@source_dir@/src/lib/",
            "@source_dir@/src/"
>>>>>>> 5529eb2d
        ]
	},
    "SublimeLinter": {
        "linters":
        {
        	"clang": {
				"extra_flags": "-Wall -std=c++17 -Wno-pragma-once-outside-header",
            	"include_dirs": [
                	"${project_path}/../../src/include/",
                	"${project_path}/src",
                	"/usr/include/eigen3",
                	"/usr/include/eigen3/unsupported"
            	],
                "disable": true
            }
        }
    },
	"build_systems":
	[
		{
			"name": "@project_name@ - all",
			"cmd": ["meson", "compile", "-C", "${project_path}", "all"],
			"working_dir": "${project_path}",
			"file_regex": "^(..[^:]*):([0-9]+):?([0-9]+)?:? (.*)$"
		},
		{
			"name": "@project_name@ - test",
			"cmd": ["meson", "compile", "-C", "${project_path}", "test"],
			"working_dir": "${project_path}",
			"file_regex": "^(..[^:]*):([0-9]+):?([0-9]+)?:? (.*)$"
		},
        {
            "name": "@project_name@ - clean",
            "cmd": ["meson", "compile", "-C", "${project_path}", "clean"],
            "working_dir": "${project_path}",
            "file_regex": "^(..[^:]*):([0-9]+):?([0-9]+)?:? (.*)$"
        },
        {
            "name": "@project_name@ - check_all",
            "cmd": ["meson", "compile", "-C", "${project_path}", "check_all"],
            "working_dir": "${project_path}",
            "file_regex": "^(..[^:]*):([0-9]+):?([0-9]+)?:? (.*)$"
        },
    ]
}<|MERGE_RESOLUTION|>--- conflicted
+++ resolved
@@ -16,17 +16,10 @@
         ],
         "ecc_header_to_source_mapping": [
             "./{stamp}.cpp",
-<<<<<<< HEAD
-            "@CMAKE_SOURCE_DIR@/src/lib/{stamp}.cpp",
-            "@CMAKE_SOURCE_DIR@/src/{stamp}.cpp",
-            "@CMAKE_SOURCE_DIR@/src/lib/",
-            "@CMAKE_SOURCE_DIR@/src/"
-=======
             "@source_dir@/src/lib/{stamp}.cpp",
             "@source_dir@/src/{stamp}.cpp",
             "@source_dir@/src/lib/",
             "@source_dir@/src/"
->>>>>>> 5529eb2d
         ]
 	},
     "SublimeLinter": {
